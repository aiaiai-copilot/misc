--- conflicted
+++ resolved
@@ -1,12 +1,8 @@
 import express from 'express';
 import cors from 'cors';
 import dotenv from 'dotenv';
-<<<<<<< HEAD
-import apiRouter from './routes/api';
-import { errorHandler, notFoundHandler } from './middleware/errorHandler';
-=======
 import apiRouter from './routes/api.js';
->>>>>>> 079ce18e
+import { errorHandler, notFoundHandler } from './middleware/errorHandler.js';
 
 dotenv.config();
 
